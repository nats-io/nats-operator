## Specify if RBAC authorization is enabled.
## ref: https://kubernetes.io/docs/reference/access-authn-authz/rbac/
##
rbacEnabled: true

## Operator scope
## NOTE: If true
## * Make sure that no othe NATS operator is running in the cluster
## * The Release namespace must be "nats-io"
clusterScoped: false

## Set default Replica Coint for the Operator
replicaCount: 1

image:
# connecteverything/nats-operator:0.2.3-v1alpha2
  registry: docker.io
  repository: connecteverything/nats-operator
  tag: 0.6.0
  ## Specify a imagePullPolicy
  ## Defaults to 'Always' if image tag is 'latest', else set to 'IfNotPresent'
  ## ref: http://kubernetes.io/docs/user-guide/images/#pre-pulling-images
  ##
  pullPolicy: Always
  ## Optionally specify an array of imagePullSecrets.
  ## Secrets must be manually created in the namespace.
  ## ref: https://kubernetes.io/docs/tasks/configure-pod-container/pull-image-private-registry/
  ##
  # pullSecrets:
  #   - myRegistrKeySecretName

## NATS Pod Security Context
## ref: https://kubernetes.io/docs/tasks/configure-pod-container/security-context/
##
securityContext:
  enabled: true
  fsGroup: 1001
  runAsUser: 1001

## NATS Node selector and tolerations for pod assignment
## ref: https://kubernetes.io/docs/concepts/configuration/assign-pod-node/#nodeselector
## ref: https://kubernetes.io/docs/concepts/configuration/assign-pod-node/#taints-and-tolerations
##
# nodeSelector: {}
# tolerations: []

## Use an alternate scheduler, e.g. "stork".
## ref: https://kubernetes.io/docs/tasks/administer-cluster/configure-multiple-schedulers/
##
# schedulerName:

## Pods anti-affinity
## ref: https://kubernetes.io/docs/concepts/configuration/assign-pod-node/#affinity-and-anti-affinity
##
## Possible values: soft, hard
antiAffinity: soft

## Pod annotations
## ref: https://kubernetes.io/docs/concepts/overview/working-with-objects/annotations/
##
podAnnotations: {}

## Additional pod labels
## ref: https://kubernetes.io/docs/concepts/overview/working-with-objects/labels/
##
podLabels: {}

<<<<<<< HEAD
=======
## Update strategy, can be "Recreate" or "RollingUpdate". Default is RollingUpdate.

updateStrategy: RollingUpdate
# rollingUpdateMaxSurge: 25%
# rollingUpdateMaxUnavailable: "25% 


>>>>>>> ded55868
## Configure resource requests and limits
## ref: http://kubernetes.io/docs/user-guide/compute-resources/
##
resources: {}
# limits:
#   cpu: 100m
#   memory: 64Mi
# requests:
#   cpu: 10m
#   memory: 64Mi

## Configure extra options for liveness and readiness probes
## ref: https://kubernetes.io/docs/tasks/configure-pod-container/configure-liveness-readiness-probes/#configure-probes)
livenessProbe:
  enabled: true
  initialDelaySeconds: 30
  periodSeconds: 10
  timeoutSeconds: 5
  failureThreshold: 6
  successThreshold: 1
readinessProbe:
  enabled: true
  initialDelaySeconds: 5
  periodSeconds: 10
  timeoutSeconds: 5
  failureThreshold: 6
  successThreshold: 1

cluster:
  ## Create a NATS Cluster when installing the operator
  create: true

  name: nats-cluster

  ## Choose namespace for cluster deployment if clusterScoped is set to true
  namespace: "nats-io"

  ## Nats version
  ## Image tags are listed here: https://hub.docker.com/_/nats?tab=tags
  version: 1.4.1

  ## Cluster Size
  size: 3

  resources: {}
  # limits:
  #   cpu: 500m
  #   memory: 512Mi
  # requests:
  #   cpu: 100m
  #   memory: 256Mi

  ## Client Authentication
  ## ref: https://github.com/nats-io/gnatsd#authentication
  ## note: token not supported only user/password will work with this chart version
  ##
  auth:
    enabled: true

    # NOTE: Only supported in Kubernetes v1.12+ clusters having the "TokenRequest" API enabled.
    enableServiceAccounts: false

    ## This is where you enter a username/password for 1 user
    username: "my-user"
    password: "T0pS3cr3t"

    ## This is a where you can specify 2 or more users
    users: []
    #- username: "another-user-1"
    #  password: "another-password-1"
    #- username: "another-user-2"
    #  password: "another-password-2"
    #  permissions:
    #    publish: ["hello.*"]
    #    subscribe: ["hello.world"]

    defaultPermissions: {}
      #publish: ["SANDBOX.*"]
      #subscribe: ["PUBLIC.>"]

  tls:
    enabled: false
    #serverSecret:
    #routesSecret:

  ## Configuration Reload
  ## NOTE: Only supported in Kubernetes v1.12+.
  configReload:
    enabled: false
    registry: "docker.io"
    repository: "connecteverything/nats-server-config-reloader"
    tag: "0.2.2-v1alpha2"
    pullPolicy: "IfNotPresent"
    resources: {}
    # limits:
    #   cpu: 50m
    #   memory: 32Mi
    # requests:
    #   cpu: 10m
    #   memory: 32Mi

  ## Prometheus Metrics Exporter
  ##
  metrics:
    enabled: false
    registry: "docker.io"
    repository: "synadia/prometheus-nats-exporter"
    tag: "0.2.0"
    pullPolicy: "IfNotPresent"

    # Prometheus Operator ServiceMonitor config
    ##
    servicemonitor:
      enabled: false
      prometheusInstance: default<|MERGE_RESOLUTION|>--- conflicted
+++ resolved
@@ -65,16 +65,12 @@
 ##
 podLabels: {}
 
-<<<<<<< HEAD
-=======
 ## Update strategy, can be "Recreate" or "RollingUpdate". Default is RollingUpdate.
 
 updateStrategy: RollingUpdate
 # rollingUpdateMaxSurge: 25%
 # rollingUpdateMaxUnavailable: "25% 
 
-
->>>>>>> ded55868
 ## Configure resource requests and limits
 ## ref: http://kubernetes.io/docs/user-guide/compute-resources/
 ##
