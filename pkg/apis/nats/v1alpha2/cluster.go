--- conflicted
+++ resolved
@@ -119,9 +119,11 @@
 	// NoAdvertise disables advertising of endpoints for clients.
 	NoAdvertise bool `json:"noAdvertise,omitempty"`
 
-<<<<<<< HEAD
 	// ExtraRoutes is a list of extra routes to which the cluster will connect.
 	ExtraRoutes []*ExtraRoute `json:"extraRoutes,omitempty"`
+
+	// PodTemplate is the optional template to use for the pods.
+	PodTemplate *v1.PodTemplateSpec `json:"template,omitempty"`
 }
 
 // ExtraRoute is a route that is not originally part of the NatsCluster
@@ -132,10 +134,6 @@
 
 	// Route is a network endpoint to which the cluster should connect.
 	Route string `json:"route,omitempty"`
-=======
-	// PodTemplate is the optional template to use for the pods.
-	PodTemplate *v1.PodTemplateSpec `json:"template,omitempty"`
->>>>>>> d092cf99
 }
 
 // TLSConfig is the optional TLS configuration for the cluster.
